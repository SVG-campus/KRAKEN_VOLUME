const express = require("express");
// src/index.js  (CommonJS for PM2)
require('dotenv').config({ quiet: true });
<<<<<<< HEAD
=======

>>>>>>> ffe80b49
const path = require('path');
const http = require('http');
const { Server } = require('socket.io');
const WebSocket = require('ws');
const axios = require('axios');

// ---------- ENV ----------
const PORT = Number(process.env.PORT || 3000);
const KRAKEN_WS_URL = process.env.KRAKEN_WS_URL || 'wss://ws.kraken.com/';
const WS_PAIRS = (process.env.KRAKEN_WS_PAIRS || 'SOL/USD,XBT/USD,ETH/USD')
  .split(',')
  .map(s => s.trim())
  .filter(Boolean);

const RATE_WINDOW_SEC = Number(process.env.RATE_WINDOW_SEC || 60); // min window to compare volume
const ALERT_THRESHOLD = Number(process.env.ALERT_THRESHOLD_PCT || 10); // divergence threshold (%)
const ALERT_MIN_INTERVAL_SEC = Number(process.env.ALERT_MIN_INTERVAL_SEC || 300); // re-notify window
const RANK_MODE = (process.env.RANK_MODE || 'ratio'); // 'ratio' | 'volvel'
const SLACK_WEBHOOK_URL = process.env.SLACK_WEBHOOK_URL || '';
const PAPER = `${process.env.PAPER || 'true'}`.toLowerCase() !== 'false'; // not used, but kept

// ---------- Express + Socket.IO ----------
const app = express();
const server = http.createServer(app);
const io = new Server(server, { cors: { origin: '*' } });

// Serve the Vite build from src/dist (because index.js lives in src/)
const frontendDistPath = path.join(__dirname, 'dist');
app.use(express.static(frontendDistPath));

// --- simple health + debug JSON ---
app.get('/healthz', (_req, res) => res.type('text/plain').send('ok'));
app.get('/api/pairs', (_req, res) => res.json({ pairs: WS_PAIRS }));

// ---------- State & helpers ----------
const perPair = Object.create(null); // { [pair]: { last, buf, volVelPct, priceChangePct, diffPct } }
for (const p of WS_PAIRS) perPair[p] = { last: null, buf: [], volVelPct: 0, priceChangePct: 0, diffPct: 0 };

function pct(n) { return Number.isFinite(n) ? Math.round(n * 100) / 100 : 0; }
function roundTo(n, d = 2) { return Number.isFinite(n) ? Number(n.toFixed(d)) : 0; }

function momentumScore(s) {
  // ratio of velocity to absolute price change; avoid /0
  const denom = Math.max(0.0001, Math.abs(Number(s.priceChangePct || 0)));
  return Number(s.volVelPct || 0) / denom;
}

function currentSnapshot() {
  const pairs = {};
  for (const p of WS_PAIRS) {
    const S = perPair[p];
    if (!S.last) continue;
    pairs[p] = {
      ts: S.last.ts,
      price: S.last.price,
      avg24: S.last.avg24,
      vol24: S.last.vol24,
      volVelPct: pct(S.volVelPct),
      priceChangePct: pct(S.priceChangePct),
      diffPct: pct(S.diffPct),
      ratio: roundTo(momentumScore({ volVelPct: S.volVelPct, priceChangePct: S.priceChangePct }), 2),
    };
  }

  const ranked = Object.entries(pairs)
    .sort((a, b) => {
      const as = (RANK_MODE === 'ratio') ? momentumScore(a[1]) : a[1].volVelPct;
      const bs = (RANK_MODE === 'ratio') ? momentumScore(b[1]) : b[1].volVelPct;
      return bs - as;
    })
    .map(([k]) => k);

  return { ts: Math.floor(Date.now() / 1000), pairs, top: ranked.slice(0, 2) };
}

app.get('/api/snapshot', (_req, res) => res.json(currentSnapshot()));

// Final SPA fallback (keep AFTER routes & static)
app.use((_req, res) => {
  res.sendFile(path.join(frontendDistPath, 'index.html'));
});

io.on('connection', (socket) => {
  socket.emit('hello', { ok: true, ts: Date.now() });
});

// ---------- Slack ----------
async function slack(text, blocks) {
  if (!SLACK_WEBHOOK_URL) {
    console.log('[SLACK]', text);
    return;
  }
  try {
    await axios.post(SLACK_WEBHOOK_URL, blocks ? { text, blocks } : { text });
  } catch (e) {
    console.error('Slack error', e.message);
  }
}

// ---------- Velocity calc ----------
function computeVelocity(pair, ts, vol24, price, avg24) {
  const S = perPair[pair];
  const HORIZON_SEC = Math.max(RATE_WINDOW_SEC * 6, 300);

  S.buf.push({ ts, vol24 });
  while (S.buf.length && ts - S.buf[0].ts > HORIZON_SEC) S.buf.shift();

  // find point at least RATE_WINDOW_SEC ago (or oldest)
  let older = S.buf[0];
  for (let i = S.buf.length - 1; i >= 0; i--) {
    if (ts - S.buf[i].ts >= RATE_WINDOW_SEC) { older = S.buf[i]; break; }
  }

  const dt = Math.max(1, ts - older.ts);
  const v0 = Math.max(older.vol24 || 0, 1e-9);
  const dv = vol24 - (older.vol24 || 0);

  // % change in 24h volume per hour
  const volVelPct = ((dv / v0) * (3600 / dt)) * 100;
  // price vs 24h average
  const priceChangePct = ((price - avg24) / Math.max(avg24, 1e-9)) * 100;

  S.last = { ts, vol24, price, avg24 };
  S.volVelPct = volVelPct;
  S.priceChangePct = priceChangePct;
  S.diffPct = volVelPct - priceChangePct;
}

// Broadcast snapshots to UI every 2s
setInterval(() => { io.emit('snapshot', currentSnapshot()); }, 2000);

// ---------- Divergence alerts (vol vs price) ----------
const alertState = Object.create(null); // { [pair]: { ts, delta } }

function topMode() {
  return RANK_MODE === 'ratio' ? 'ratio' : 'velocity';
}
function formatDeltaGain(g) {
  if (!Number.isFinite(g) || g <= 0) return '';
  return `  |  +${g}% since last alert`;
}
function pickEmoji(deltaGain) {
  if (deltaGain >= 3) return '🚀';
  if (deltaGain >= 1.5) return '📈';
  return '↗️';
}

function checkAlerts() {
  const snap = currentSnapshot();
  const leader = snap.top?.[0];

  for (const [pair, s] of Object.entries(snap.pairs)) {
    const vol   = Number(s.volVelPct || 0);
    const px    = Number(s.priceChangePct || 0);
    const delta = Number((vol - px).toFixed(2));         // divergence we care about
    const upTrend = vol > 0 && px > 0;                   // “going up”
    if (!upTrend || delta < ALERT_THRESHOLD) continue;   // need +10% (or env) while rising

    const prev = alertState[pair] || { ts: 0, delta: 0 };
    const now = Math.floor(Date.now() / 1000);
    const deltaGain = Number((delta - prev.delta).toFixed(2));
    const longEnough     = (now - prev.ts) >= ALERT_MIN_INTERVAL_SEC; // time-based keep-reminding
    const meaningfulMove = deltaGain >= 1.0;                           // or ≥ +1% more divergence since last

    if (longEnough || meaningfulMove) {
      const crown  = leader === pair ? ' 👑' : '';
      const emoji  = pickEmoji(deltaGain);
      const msg =
        `🔥⚡ *Divergence Alert*${crown}\n` +
        `*${pair}*: Δ = *${delta}%* (vel ${vol}%, price ${px}%) ${emoji}` +
        formatDeltaGain(deltaGain) +
        `  |  Top by ${topMode()}: ${leader ?? 'n/a'}`;

      slack(msg);
      alertState[pair] = { ts: now, delta };
    }
  }
}

// run every 30s; will keep reminding while condition persists / grows
setInterval(checkAlerts, 30 * 1000);

// ---------- Kraken WS “ticker” ----------
function krakenSubscribe(ws, pairs) {
  ws.send(JSON.stringify({ event: 'subscribe', pair: pairs, subscription: { name: 'ticker' } }));
}

function parseTickerMessage(msg) {
  if (!Array.isArray(msg) || msg.length < 2 || typeof msg[1] !== 'object') return null;
  const data = msg[1];
  const maybe2 = typeof msg[2] === 'string' ? msg[2] : '';
  const maybe3 = typeof msg[3] === 'string' ? msg[3] : '';
  const pair = (maybe2.includes('/') ? maybe2 : (maybe3.includes('/') ? maybe3 : null));
  if (!pair) return null;

  const lastPrice = parseFloat(data.c?.[0] || '0');
  const vol24 = parseFloat(data.v?.[1] || '0');
  const avg24 = parseFloat(data.p?.[1] || '0');
  return { pair, lastPrice, vol24, avg24 };
}

function startKraken() {
  const ws = new WebSocket(KRAKEN_WS_URL);

  ws.on('open', () => {
    console.log('Kraken WS open. Subscribing:', WS_PAIRS.join(', '));
    krakenSubscribe(ws, WS_PAIRS);
  });

  ws.on('message', (buf) => {
    try {
      const obj = JSON.parse(buf.toString());
      if (obj && obj.event) {
        if (obj.event === 'heartbeat') return;
        if (obj.event === 'subscriptionStatus') {
          if (obj.status !== 'subscribed') console.warn('Sub status', obj);
          return;
        }
        return;
      }
      const t = parseTickerMessage(obj);
      if (!t) return;

      const ts = Math.floor(Date.now() / 1000);
      computeVelocity(t.pair, ts, t.vol24, t.lastPrice, t.avg24);
      // alerts are handled by checkAlerts() timer
    } catch (e) {
      console.error('WS parse err', e.message);
    }
  });

  ws.on('close', () => {
    console.warn('Kraken WS closed. Reconnecting in 3s…');
    setTimeout(startKraken, 3000);
  });

  ws.on('error', (e) => {
    console.error('Kraken WS error', e.message);
    try { ws.close(); } catch {}
  });
}

startKraken();

// ---------- Start server ----------
server.listen(PORT, () => {
  console.log(`Server listening on :${PORT}`);
  console.log(`Open http://<your-ip>:${PORT}/`);
});

// SPA fallback: serve built index.html for any route not handled above
app.use((req, res) => {
  res.sendFile(path.join(__dirname, 'dist', 'index.html'));
});<|MERGE_RESOLUTION|>--- conflicted
+++ resolved
@@ -1,10 +1,6 @@
 const express = require("express");
 // src/index.js  (CommonJS for PM2)
 require('dotenv').config({ quiet: true });
-<<<<<<< HEAD
-=======
-
->>>>>>> ffe80b49
 const path = require('path');
 const http = require('http');
 const { Server } = require('socket.io');
