const express = require("express");
// src/index.js  (CommonJS for PM2)
require('dotenv').config({ quiet: true });
const path = require('path');
const http = require('http');
const { Server } = require('socket.io');
const WebSocket = require('ws');
const axios = require('axios');

// ================== ENV / CONFIG ==================
const PORT                        = Number(process.env.PORT || 3000);
const RANK_MODE                   = (process.env.RANK_MODE || 'ratio');   // 'ratio' | 'volvel'
const RATE_WINDOW_SEC             = Number(process.env.RATE_WINDOW_SEC || 60);

const ALERT_DIFF_THRESHOLD_PCT    = Number(process.env.ALERT_DIFF_THRESHOLD_PCT || 5);  // default 5%
const ALERT_LEVEL_STEP_PCT        = Number(process.env.ALERT_LEVEL_STEP_PCT || 5);      // 5% buckets: 5,10,15,20...
const ALERT_MIN_INTERVAL_SEC      = Number(process.env.ALERT_MIN_INTERVAL_SEC || 300);  // per-coin cool-down

const SLACK_WEBHOOK_URL           = process.env.SLACK_WEBHOOK_URL || '';
const PAPER                       = `${process.env.PAPER || 'true'}`.toLowerCase() !== 'false';

// Pair selection:
// - If KRAKEN_WS_PAIRS is "ALL", we auto-discover pairs from Kraken REST.
// - Otherwise, we use the provided comma-list.
const KRAKEN_WS_PAIRS_RAW         = process.env.KRAKEN_WS_PAIRS || 'SOL/USD,XBT/USD,ETH/USD,SUI/USD';
const KRAKEN_QUOTE                = process.env.KRAKEN_QUOTE || 'USD';               // used when auto-discovering
const MAX_SUBSCRIBE_PAIRS         = Number(process.env.MAX_SUBSCRIBE_PAIRS || 300);  // safety limit
const SUB_BATCH_SIZE              = Number(process.env.SUB_BATCH_SIZE || 25);
const SUB_BATCH_DELAY_MS          = Number(process.env.SUB_BATCH_DELAY_MS || 600);
const EXCLUDE_REGEX_STR           = process.env.KRAKEN_EXCLUDE_REGEX || '';          // e.g. '(USDT|EUR)'
const EXCLUDE_REGEX               = EXCLUDE_REGEX_STR ? new RegExp(EXCLUDE_REGEX_STR) : null;

// ================== EXPRESS + SOCKET.IO ==================
const app = express();
const server = http.createServer(app);
const io = new Server(server, { cors: { origin: '*' } });

const frontendDistPath = path.join(__dirname, 'dist');
app.use(express.static(frontendDistPath));

app.get('/healthz', (_req, res) => res.type('text/plain').send('ok'));

let WS_PAIRS = [];        // will be set below (env or discovery)
let discoveredInfo = { total: 0, using: 0, quote: KRAKEN_QUOTE };

app.get('/api/pairs', (_req, res) => {
  res.json({ mode: (KRAKEN_WS_PAIRS_RAW.trim().toUpperCase() === 'ALL' ? 'auto' : 'env'),
             quote: KRAKEN_QUOTE, totalDiscovered: discoveredInfo.total, subscribed: discoveredInfo.using,
             pairs: WS_PAIRS });
});

function pct(n){ return Number.isFinite(n) ? Math.round(n*100)/100 : 0; }
function momentumScore(s) {
  // ratio of velocity to absolute price change; avoid /0
  const denom = Math.max(0.0001, Math.abs(Number(s.priceChangePct || 0)));
  return Number(s.volVelPct || 0) / denom;
}

const perPair = Object.create(null);

function currentSnapshot() {
  const pairs = {};
  for (const p of WS_PAIRS) {
    const S = perPair[p];
    if (!S || !S.last) continue;
    pairs[p] = {
      ts: S.last.ts,
      price: S.last.price,
      avg24: S.last.avg24,
      vol24: S.last.vol24,
      volVelPct: pct(S.volVelPct),
      priceChangePct: pct(S.priceChangePct),
      diffPct: pct(S.diffPct),
      ratio: Number((momentumScore({
        volVelPct: pct(S.volVelPct),
        priceChangePct: pct(S.priceChangePct)
      })).toFixed(2))
    };
  }

  const ranked = Object.entries(pairs)
    .sort((a, b) => {
      const av = a[1], bv = b[1];
      const as = (RANK_MODE === 'ratio') ? momentumScore(av) : av.volVelPct;
      const bs = (RANK_MODE === 'ratio') ? momentumScore(bv) : bv.volVelPct;
      return bs - as;
    })
    .map(([k]) => k);

  return {
    ts: Math.floor(Date.now()/1000),
    meta: { rankMode: RANK_MODE, quote: KRAKEN_QUOTE, subscribed: WS_PAIRS.length },
    pairs,
    top: ranked.slice(0, 5)
  };
}

app.get('/api/snapshot', (_req, res) => res.json(currentSnapshot()));

app.use((_req, res) => {
  res.sendFile(path.join(frontendDistPath, 'index.html'));
});

io.on('connection', (socket) => {
  socket.emit('hello', { ok: true, ts: Date.now() });
});

// ================== SLACK ==================
async function slack(text, blocks) {
  if (!SLACK_WEBHOOK_URL) return;
  try {
    await axios.post(SLACK_WEBHOOK_URL, blocks ? { text, blocks } : { text });
  } catch (e) {
    console.error('Slack error', e.message);
  }
}

// ================== STATE & COMPUTATION ==================
for (const p of (KRAKEN_WS_PAIRS_RAW.trim().toUpperCase() === 'ALL' ? [] :
                 KRAKEN_WS_PAIRS_RAW.split(',').map(s => s.trim()).filter(Boolean))) {
  perPair[p] = { last: null, buf: [], volVelPct: 0, priceChangePct: 0, diffPct: 0, alert: {} };
}

function computeVelocity(pair, ts, vol24, price, avg24) {
  if (!perPair[pair]) perPair[pair] = { last: null, buf: [], volVelPct: 0, priceChangePct: 0, diffPct: 0, alert: {} };
  const S = perPair[pair];

  const HORIZON_SEC = Math.max(RATE_WINDOW_SEC * 6, 300);
  S.buf.push({ ts, vol24, diff: S.diffPct || 0 });
  while (S.buf.length && ts - S.buf[0].ts > HORIZON_SEC) S.buf.shift();

  let older = S.buf[0];
  for (let i = S.buf.length - 1; i >= 0; i--) {
    if (ts - S.buf[i].ts >= RATE_WINDOW_SEC) { older = S.buf[i]; break; }
  }

  const dt = Math.max(1, ts - older.ts);
  const v0 = Math.max(older.vol24 || 0, 1e-9);
  const dv = vol24 - (older.vol24 || 0);

  const volVelPct = ((dv / v0) * (3600 / dt)) * 100;
  const priceChangePct = ((price - avg24) / Math.max(avg24, 1e-9)) * 100;

  S.last = { ts, vol24, price, avg24 };
  S.volVelPct = volVelPct;
  S.priceChangePct = priceChangePct;
  S.diffPct = volVelPct - priceChangePct;

  maybeAlert(pair, ts);
}

// ================== ALERTING W/ ESCALATION ==================
function nowMs() { return Date.now(); }

function levelForDiff(diff) {
  // 0 if below threshold. Otherwise 1 for >=T, 2 for >=T+step, etc.
  if (diff < ALERT_DIFF_THRESHOLD_PCT) return 0;
  return 1 + Math.floor((diff - ALERT_DIFF_THRESHOLD_PCT) / ALERT_LEVEL_STEP_PCT);
}

function recentSlope(S) {
  // estimate d(diff)/dt over the last few samples
  const n = S.buf.length;
  if (n < 2) return 0;
  const a = S.buf[Math.max(0, n - 3)];
  const b = S.buf[n - 1];
  const d = (b.diff - (a.diff ?? 0));
  const dt = Math.max(1, b.ts - a.ts);
  return d / dt; // % per second
}

function emojiForLevel(lvl) {
  // escalate the hype 😅
  if (lvl >= 5) return '🚀🚀🔥🔥';
  if (lvl === 4) return '🚀🚀🔥';
  if (lvl === 3) return '🚀🔥';
  if (lvl === 2) return '🚀';
  return '⚡';
}

function maybeAlert(pair, tsSec) {
  const S = perPair[pair];
  if (!S || !S.last) return;

  const diff = pct(S.diffPct);
  const lvl = levelForDiff(diff);
  const a = (S.alert ||= { lastTime: 0, lastLevel: 0, lastDiff: 0 });
  const now = nowMs();

  // Only alert if:
  //  - level increased, OR
  //  - enough time has passed and diff is still above threshold (repeat reminder)
  const enoughTime = (now - a.lastTime) >= ALERT_MIN_INTERVAL_SEC * 1000;
  if (lvl === 0) return; // below threshold

  if (lvl > a.lastLevel || enoughTime) {
    const slope = recentSlope(S); // % per second
    const perMin = pct(slope * 60);

    const msg = `${emojiForLevel(lvl)} *${pair}*  diff=${pct(diff)}%  (volVel=${pct(S.volVelPct)}%/h, priceΔ=${pct(S.priceChangePct)}%)  • rising ~${perMin}%/min`;
    const blocks = [
      { type: 'section', text: { type: 'mrkdwn', text: msg } },
      { type: 'context', elements: [
        { type: 'mrkdwn', text: `Level ${lvl} (threshold ${ALERT_DIFF_THRESHOLD_PCT}% step ${ALERT_LEVEL_STEP_PCT}%)` },
        { type: 'mrkdwn', text: `price=${S.last.price.toFixed(6)} avg24=${S.last.avg24.toFixed(6)} vol24=${Math.round(S.last.vol24)}` }
      ]}
    ];
    slack(msg.replace(/\*/g,''), blocks);
    a.lastTime = now;
    a.lastLevel = lvl;
    a.lastDiff = diff;
  }
}

// Broadcast snapshots to UI every 2s
setInterval(() => { io.emit('snapshot', currentSnapshot()); }, 2000);

// ================== KRAKEN WS ==================
function krakenSubscribe(ws, pairs) {
  ws.send(JSON.stringify({ event: 'subscribe', pair: pairs, subscription: { name: 'ticker' } }));
}

async function subscribeInBatches(ws, pairs) {
  const chunks = [];
  for (let i = 0; i < pairs.length; i += SUB_BATCH_SIZE) {
    chunks.push(pairs.slice(i, i + SUB_BATCH_SIZE));
  }
  for (const c of chunks) {
    krakenSubscribe(ws, c);
    await new Promise(r => setTimeout(r, SUB_BATCH_DELAY_MS));
  }
}

function parseTickerMessage(msg) {
  if (!Array.isArray(msg) || msg.length < 2 || typeof msg[1] !== 'object') return null;
  const data = msg[1];
  const maybe2 = typeof msg[2] === 'string' ? msg[2] : '';
  const maybe3 = typeof msg[3] === 'string' ? msg[3] : '';
  const pair = (maybe2.includes('/') ? maybe2 : (maybe3.includes('/') ? maybe3 : null));
  if (!pair) return null;
  const lastPrice = parseFloat(data.c?.[0] || '0');
  const vol24 = parseFloat(data.v?.[1] || '0');
  const avg24 = parseFloat(data.p?.[1] || '0');
  return { pair, lastPrice, vol24, avg24 };
}

function startKraken(pairsToUse) {
  const ws = new WebSocket('wss://ws.kraken.com/');
  ws.on('open', async () => {
    console.log('Kraken WS open. Subscribing:', pairsToUse.length, 'pairs');
    await subscribeInBatches(ws, pairsToUse);
  });
  ws.on('message', (buf) => {
    try {
      const obj = JSON.parse(buf.toString());
      if (obj.event) {
        if (obj.event === 'heartbeat') return;
        if (obj.event === 'subscriptionStatus') {
          if (obj.status !== 'subscribed') console.warn('Sub status', obj);
          return;
        }
        return;
      }
      const t = parseTickerMessage(obj);
      if (!t) return;
      const ts = Math.floor(Date.now() / 1000);
      computeVelocity(t.pair, ts, t.vol24, t.lastPrice, t.avg24);
    } catch (e) {
      console.error('WS parse err', e.message);
    }
  });
  ws.on('close', () => {
    console.warn('Kraken WS closed. Reconnecting in 3s…');
    setTimeout(() => startKraken(pairsToUse), 3000);
  });
  ws.on('error', (e) => {
    console.error('Kraken WS error', e.message);
    try { ws.close(); } catch {}
  });
}

// ================== DISCOVER ALL USD PAIRS (REST) ==================
async function discoverAllPairs() {
  try {
    const { data } = await axios.get('https://api.kraken.com/0/public/AssetPairs', { timeout: 20000 });
    if (!data || data.error?.length) throw new Error(data.error?.join(', ') || 'AssetPairs error');
    const entries = Object.values(data.result || {});
    let pairs = entries
      .map(x => x.wsname)                       // WebSocket pair name
      .filter(Boolean)
      .filter(n => n.endsWith(`/${KRAKEN_QUOTE}`));

    if (EXCLUDE_REGEX) pairs = pairs.filter(p => !EXCLUDE_REGEX.test(p));

    // Dedup & cap
    pairs = Array.from(new Set(pairs));
    const capped = pairs.slice(0, MAX_SUBSCRIBE_PAIRS);

    discoveredInfo = { total: pairs.length, using: capped.length, quote: KRAKEN_QUOTE };
    return capped;
  } catch (e) {
    console.error('Pair discovery failed:', e.message);
    return null;
  }
}

<<<<<<< HEAD
// ================== BOOT ==================
(async () => {
  if (KRAKEN_WS_PAIRS_RAW.trim().toUpperCase() === 'ALL') {
    const discovered = await discoverAllPairs();
    if (discovered && discovered.length) {
      WS_PAIRS = discovered;
    } else {
      // Fallback to a sane default if discovery failed
      WS_PAIRS = ['XBT/USD','ETH/USD','SOL/USD','SUI/USD'];
      console.warn('Using fallback pairs:', WS_PAIRS.join(', '));
    }
  } else {
    WS_PAIRS = KRAKEN_WS_PAIRS_RAW.split(',').map(s => s.trim()).filter(Boolean);
  }

  // Ensure state exists for each subscribed pair
  for (const p of WS_PAIRS) {
    if (!perPair[p]) perPair[p] = { last: null, buf: [], volVelPct: 0, priceChangePct: 0, diffPct: 0, alert: {} };
  }

  // Start WebSocket
  startKraken(WS_PAIRS);

  // Start server (bind 0.0.0.0 so curl to 127.0.0.1 works too)
  server.listen(PORT, '0.0.0.0', () => {
    console.log(`Server listening on :${PORT}`);
    console.log(`Open http://<your-ip>:${PORT}/`);
  });
})();
=======
// ---------- Start server ----------
server.listen(PORT, () => {
  console.log(`Server listening on :${PORT}`);
  console.log(`Open http://<your-ip>:${PORT}/`);
});

// SPA fallback: serve built index.html for any route not handled above
app.use((req, res) => {
  res.sendFile(path.join(__dirname, 'dist', 'index.html'));
});
>>>>>>> 668b060c
<|MERGE_RESOLUTION|>--- conflicted
+++ resolved
@@ -1,348 +1,335 @@
-const express = require("express");
-// src/index.js  (CommonJS for PM2)
-require('dotenv').config({ quiet: true });
-const path = require('path');
-const http = require('http');
-const { Server } = require('socket.io');
-const WebSocket = require('ws');
-const axios = require('axios');
-
-// ================== ENV / CONFIG ==================
-const PORT                        = Number(process.env.PORT || 3000);
-const RANK_MODE                   = (process.env.RANK_MODE || 'ratio');   // 'ratio' | 'volvel'
-const RATE_WINDOW_SEC             = Number(process.env.RATE_WINDOW_SEC || 60);
-
-const ALERT_DIFF_THRESHOLD_PCT    = Number(process.env.ALERT_DIFF_THRESHOLD_PCT || 5);  // default 5%
-const ALERT_LEVEL_STEP_PCT        = Number(process.env.ALERT_LEVEL_STEP_PCT || 5);      // 5% buckets: 5,10,15,20...
-const ALERT_MIN_INTERVAL_SEC      = Number(process.env.ALERT_MIN_INTERVAL_SEC || 300);  // per-coin cool-down
-
-const SLACK_WEBHOOK_URL           = process.env.SLACK_WEBHOOK_URL || '';
-const PAPER                       = `${process.env.PAPER || 'true'}`.toLowerCase() !== 'false';
-
-// Pair selection:
-// - If KRAKEN_WS_PAIRS is "ALL", we auto-discover pairs from Kraken REST.
-// - Otherwise, we use the provided comma-list.
-const KRAKEN_WS_PAIRS_RAW         = process.env.KRAKEN_WS_PAIRS || 'SOL/USD,XBT/USD,ETH/USD,SUI/USD';
-const KRAKEN_QUOTE                = process.env.KRAKEN_QUOTE || 'USD';               // used when auto-discovering
-const MAX_SUBSCRIBE_PAIRS         = Number(process.env.MAX_SUBSCRIBE_PAIRS || 300);  // safety limit
-const SUB_BATCH_SIZE              = Number(process.env.SUB_BATCH_SIZE || 25);
-const SUB_BATCH_DELAY_MS          = Number(process.env.SUB_BATCH_DELAY_MS || 600);
-const EXCLUDE_REGEX_STR           = process.env.KRAKEN_EXCLUDE_REGEX || '';          // e.g. '(USDT|EUR)'
-const EXCLUDE_REGEX               = EXCLUDE_REGEX_STR ? new RegExp(EXCLUDE_REGEX_STR) : null;
-
-// ================== EXPRESS + SOCKET.IO ==================
-const app = express();
-const server = http.createServer(app);
-const io = new Server(server, { cors: { origin: '*' } });
-
-const frontendDistPath = path.join(__dirname, 'dist');
-app.use(express.static(frontendDistPath));
-
-app.get('/healthz', (_req, res) => res.type('text/plain').send('ok'));
-
-let WS_PAIRS = [];        // will be set below (env or discovery)
-let discoveredInfo = { total: 0, using: 0, quote: KRAKEN_QUOTE };
-
-app.get('/api/pairs', (_req, res) => {
-  res.json({ mode: (KRAKEN_WS_PAIRS_RAW.trim().toUpperCase() === 'ALL' ? 'auto' : 'env'),
-             quote: KRAKEN_QUOTE, totalDiscovered: discoveredInfo.total, subscribed: discoveredInfo.using,
-             pairs: WS_PAIRS });
-});
-
-function pct(n){ return Number.isFinite(n) ? Math.round(n*100)/100 : 0; }
-function momentumScore(s) {
-  // ratio of velocity to absolute price change; avoid /0
-  const denom = Math.max(0.0001, Math.abs(Number(s.priceChangePct || 0)));
-  return Number(s.volVelPct || 0) / denom;
-}
-
-const perPair = Object.create(null);
-
-function currentSnapshot() {
-  const pairs = {};
-  for (const p of WS_PAIRS) {
-    const S = perPair[p];
-    if (!S || !S.last) continue;
-    pairs[p] = {
-      ts: S.last.ts,
-      price: S.last.price,
-      avg24: S.last.avg24,
-      vol24: S.last.vol24,
-      volVelPct: pct(S.volVelPct),
-      priceChangePct: pct(S.priceChangePct),
-      diffPct: pct(S.diffPct),
-      ratio: Number((momentumScore({
-        volVelPct: pct(S.volVelPct),
-        priceChangePct: pct(S.priceChangePct)
-      })).toFixed(2))
-    };
-  }
-
-  const ranked = Object.entries(pairs)
-    .sort((a, b) => {
-      const av = a[1], bv = b[1];
-      const as = (RANK_MODE === 'ratio') ? momentumScore(av) : av.volVelPct;
-      const bs = (RANK_MODE === 'ratio') ? momentumScore(bv) : bv.volVelPct;
-      return bs - as;
-    })
-    .map(([k]) => k);
-
-  return {
-    ts: Math.floor(Date.now()/1000),
-    meta: { rankMode: RANK_MODE, quote: KRAKEN_QUOTE, subscribed: WS_PAIRS.length },
-    pairs,
-    top: ranked.slice(0, 5)
-  };
-}
-
-app.get('/api/snapshot', (_req, res) => res.json(currentSnapshot()));
-
-app.use((_req, res) => {
-  res.sendFile(path.join(frontendDistPath, 'index.html'));
-});
-
-io.on('connection', (socket) => {
-  socket.emit('hello', { ok: true, ts: Date.now() });
-});
-
-// ================== SLACK ==================
-async function slack(text, blocks) {
-  if (!SLACK_WEBHOOK_URL) return;
-  try {
-    await axios.post(SLACK_WEBHOOK_URL, blocks ? { text, blocks } : { text });
-  } catch (e) {
-    console.error('Slack error', e.message);
-  }
-}
-
-// ================== STATE & COMPUTATION ==================
-for (const p of (KRAKEN_WS_PAIRS_RAW.trim().toUpperCase() === 'ALL' ? [] :
-                 KRAKEN_WS_PAIRS_RAW.split(',').map(s => s.trim()).filter(Boolean))) {
-  perPair[p] = { last: null, buf: [], volVelPct: 0, priceChangePct: 0, diffPct: 0, alert: {} };
-}
-
-function computeVelocity(pair, ts, vol24, price, avg24) {
-  if (!perPair[pair]) perPair[pair] = { last: null, buf: [], volVelPct: 0, priceChangePct: 0, diffPct: 0, alert: {} };
-  const S = perPair[pair];
-
-  const HORIZON_SEC = Math.max(RATE_WINDOW_SEC * 6, 300);
-  S.buf.push({ ts, vol24, diff: S.diffPct || 0 });
-  while (S.buf.length && ts - S.buf[0].ts > HORIZON_SEC) S.buf.shift();
-
-  let older = S.buf[0];
-  for (let i = S.buf.length - 1; i >= 0; i--) {
-    if (ts - S.buf[i].ts >= RATE_WINDOW_SEC) { older = S.buf[i]; break; }
-  }
-
-  const dt = Math.max(1, ts - older.ts);
-  const v0 = Math.max(older.vol24 || 0, 1e-9);
-  const dv = vol24 - (older.vol24 || 0);
-
-  const volVelPct = ((dv / v0) * (3600 / dt)) * 100;
-  const priceChangePct = ((price - avg24) / Math.max(avg24, 1e-9)) * 100;
-
-  S.last = { ts, vol24, price, avg24 };
-  S.volVelPct = volVelPct;
-  S.priceChangePct = priceChangePct;
-  S.diffPct = volVelPct - priceChangePct;
-
-  maybeAlert(pair, ts);
-}
-
-// ================== ALERTING W/ ESCALATION ==================
-function nowMs() { return Date.now(); }
-
-function levelForDiff(diff) {
-  // 0 if below threshold. Otherwise 1 for >=T, 2 for >=T+step, etc.
-  if (diff < ALERT_DIFF_THRESHOLD_PCT) return 0;
-  return 1 + Math.floor((diff - ALERT_DIFF_THRESHOLD_PCT) / ALERT_LEVEL_STEP_PCT);
-}
-
-function recentSlope(S) {
-  // estimate d(diff)/dt over the last few samples
-  const n = S.buf.length;
-  if (n < 2) return 0;
-  const a = S.buf[Math.max(0, n - 3)];
-  const b = S.buf[n - 1];
-  const d = (b.diff - (a.diff ?? 0));
-  const dt = Math.max(1, b.ts - a.ts);
-  return d / dt; // % per second
-}
-
-function emojiForLevel(lvl) {
-  // escalate the hype 😅
-  if (lvl >= 5) return '🚀🚀🔥🔥';
-  if (lvl === 4) return '🚀🚀🔥';
-  if (lvl === 3) return '🚀🔥';
-  if (lvl === 2) return '🚀';
-  return '⚡';
-}
-
-function maybeAlert(pair, tsSec) {
-  const S = perPair[pair];
-  if (!S || !S.last) return;
-
-  const diff = pct(S.diffPct);
-  const lvl = levelForDiff(diff);
-  const a = (S.alert ||= { lastTime: 0, lastLevel: 0, lastDiff: 0 });
-  const now = nowMs();
-
-  // Only alert if:
-  //  - level increased, OR
-  //  - enough time has passed and diff is still above threshold (repeat reminder)
-  const enoughTime = (now - a.lastTime) >= ALERT_MIN_INTERVAL_SEC * 1000;
-  if (lvl === 0) return; // below threshold
-
-  if (lvl > a.lastLevel || enoughTime) {
-    const slope = recentSlope(S); // % per second
-    const perMin = pct(slope * 60);
-
-    const msg = `${emojiForLevel(lvl)} *${pair}*  diff=${pct(diff)}%  (volVel=${pct(S.volVelPct)}%/h, priceΔ=${pct(S.priceChangePct)}%)  • rising ~${perMin}%/min`;
-    const blocks = [
-      { type: 'section', text: { type: 'mrkdwn', text: msg } },
-      { type: 'context', elements: [
-        { type: 'mrkdwn', text: `Level ${lvl} (threshold ${ALERT_DIFF_THRESHOLD_PCT}% step ${ALERT_LEVEL_STEP_PCT}%)` },
-        { type: 'mrkdwn', text: `price=${S.last.price.toFixed(6)} avg24=${S.last.avg24.toFixed(6)} vol24=${Math.round(S.last.vol24)}` }
-      ]}
-    ];
-    slack(msg.replace(/\*/g,''), blocks);
-    a.lastTime = now;
-    a.lastLevel = lvl;
-    a.lastDiff = diff;
-  }
-}
-
-// Broadcast snapshots to UI every 2s
-setInterval(() => { io.emit('snapshot', currentSnapshot()); }, 2000);
-
-// ================== KRAKEN WS ==================
-function krakenSubscribe(ws, pairs) {
-  ws.send(JSON.stringify({ event: 'subscribe', pair: pairs, subscription: { name: 'ticker' } }));
-}
-
-async function subscribeInBatches(ws, pairs) {
-  const chunks = [];
-  for (let i = 0; i < pairs.length; i += SUB_BATCH_SIZE) {
-    chunks.push(pairs.slice(i, i + SUB_BATCH_SIZE));
-  }
-  for (const c of chunks) {
-    krakenSubscribe(ws, c);
-    await new Promise(r => setTimeout(r, SUB_BATCH_DELAY_MS));
-  }
-}
-
-function parseTickerMessage(msg) {
-  if (!Array.isArray(msg) || msg.length < 2 || typeof msg[1] !== 'object') return null;
-  const data = msg[1];
-  const maybe2 = typeof msg[2] === 'string' ? msg[2] : '';
-  const maybe3 = typeof msg[3] === 'string' ? msg[3] : '';
-  const pair = (maybe2.includes('/') ? maybe2 : (maybe3.includes('/') ? maybe3 : null));
-  if (!pair) return null;
-  const lastPrice = parseFloat(data.c?.[0] || '0');
-  const vol24 = parseFloat(data.v?.[1] || '0');
-  const avg24 = parseFloat(data.p?.[1] || '0');
-  return { pair, lastPrice, vol24, avg24 };
-}
-
-function startKraken(pairsToUse) {
-  const ws = new WebSocket('wss://ws.kraken.com/');
-  ws.on('open', async () => {
-    console.log('Kraken WS open. Subscribing:', pairsToUse.length, 'pairs');
-    await subscribeInBatches(ws, pairsToUse);
-  });
-  ws.on('message', (buf) => {
-    try {
-      const obj = JSON.parse(buf.toString());
-      if (obj.event) {
-        if (obj.event === 'heartbeat') return;
-        if (obj.event === 'subscriptionStatus') {
-          if (obj.status !== 'subscribed') console.warn('Sub status', obj);
-          return;
-        }
-        return;
-      }
-      const t = parseTickerMessage(obj);
-      if (!t) return;
-      const ts = Math.floor(Date.now() / 1000);
-      computeVelocity(t.pair, ts, t.vol24, t.lastPrice, t.avg24);
-    } catch (e) {
-      console.error('WS parse err', e.message);
-    }
-  });
-  ws.on('close', () => {
-    console.warn('Kraken WS closed. Reconnecting in 3s…');
-    setTimeout(() => startKraken(pairsToUse), 3000);
-  });
-  ws.on('error', (e) => {
-    console.error('Kraken WS error', e.message);
-    try { ws.close(); } catch {}
-  });
-}
-
-// ================== DISCOVER ALL USD PAIRS (REST) ==================
-async function discoverAllPairs() {
-  try {
-    const { data } = await axios.get('https://api.kraken.com/0/public/AssetPairs', { timeout: 20000 });
-    if (!data || data.error?.length) throw new Error(data.error?.join(', ') || 'AssetPairs error');
-    const entries = Object.values(data.result || {});
-    let pairs = entries
-      .map(x => x.wsname)                       // WebSocket pair name
-      .filter(Boolean)
-      .filter(n => n.endsWith(`/${KRAKEN_QUOTE}`));
-
-    if (EXCLUDE_REGEX) pairs = pairs.filter(p => !EXCLUDE_REGEX.test(p));
-
-    // Dedup & cap
-    pairs = Array.from(new Set(pairs));
-    const capped = pairs.slice(0, MAX_SUBSCRIBE_PAIRS);
-
-    discoveredInfo = { total: pairs.length, using: capped.length, quote: KRAKEN_QUOTE };
-    return capped;
-  } catch (e) {
-    console.error('Pair discovery failed:', e.message);
-    return null;
-  }
-}
-
-<<<<<<< HEAD
-// ================== BOOT ==================
-(async () => {
-  if (KRAKEN_WS_PAIRS_RAW.trim().toUpperCase() === 'ALL') {
-    const discovered = await discoverAllPairs();
-    if (discovered && discovered.length) {
-      WS_PAIRS = discovered;
-    } else {
-      // Fallback to a sane default if discovery failed
-      WS_PAIRS = ['XBT/USD','ETH/USD','SOL/USD','SUI/USD'];
-      console.warn('Using fallback pairs:', WS_PAIRS.join(', '));
-    }
-  } else {
-    WS_PAIRS = KRAKEN_WS_PAIRS_RAW.split(',').map(s => s.trim()).filter(Boolean);
-  }
-
-  // Ensure state exists for each subscribed pair
-  for (const p of WS_PAIRS) {
-    if (!perPair[p]) perPair[p] = { last: null, buf: [], volVelPct: 0, priceChangePct: 0, diffPct: 0, alert: {} };
-  }
-
-  // Start WebSocket
-  startKraken(WS_PAIRS);
-
-  // Start server (bind 0.0.0.0 so curl to 127.0.0.1 works too)
-  server.listen(PORT, '0.0.0.0', () => {
-    console.log(`Server listening on :${PORT}`);
-    console.log(`Open http://<your-ip>:${PORT}/`);
-  });
-})();
-=======
-// ---------- Start server ----------
-server.listen(PORT, () => {
-  console.log(`Server listening on :${PORT}`);
-  console.log(`Open http://<your-ip>:${PORT}/`);
-});
-
-// SPA fallback: serve built index.html for any route not handled above
-app.use((req, res) => {
-  res.sendFile(path.join(__dirname, 'dist', 'index.html'));
-});
->>>>>>> 668b060c
+const express = require("express");
+// src/index.js  (CommonJS for PM2)
+require('dotenv').config({ quiet: true });
+const path = require('path');
+const http = require('http');
+const { Server } = require('socket.io');
+const WebSocket = require('ws');
+const axios = require('axios');
+
+// ================== ENV / CONFIG ==================
+const PORT                        = Number(process.env.PORT || 3000);
+const RANK_MODE                   = (process.env.RANK_MODE || 'ratio');   // 'ratio' | 'volvel'
+const RATE_WINDOW_SEC             = Number(process.env.RATE_WINDOW_SEC || 60);
+
+const ALERT_DIFF_THRESHOLD_PCT    = Number(process.env.ALERT_DIFF_THRESHOLD_PCT || 5);  // default 5%
+const ALERT_LEVEL_STEP_PCT        = Number(process.env.ALERT_LEVEL_STEP_PCT || 5);      // 5% buckets: 5,10,15,20...
+const ALERT_MIN_INTERVAL_SEC      = Number(process.env.ALERT_MIN_INTERVAL_SEC || 300);  // per-coin cool-down
+
+const SLACK_WEBHOOK_URL           = process.env.SLACK_WEBHOOK_URL || '';
+const PAPER                       = `${process.env.PAPER || 'true'}`.toLowerCase() !== 'false';
+
+// Pair selection:
+// - If KRAKEN_WS_PAIRS is "ALL", we auto-discover pairs from Kraken REST.
+// - Otherwise, we use the provided comma-list.
+const KRAKEN_WS_PAIRS_RAW         = process.env.KRAKEN_WS_PAIRS || 'SOL/USD,XBT/USD,ETH/USD,SUI/USD';
+const KRAKEN_QUOTE                = process.env.KRAKEN_QUOTE || 'USD';               // used when auto-discovering
+const MAX_SUBSCRIBE_PAIRS         = Number(process.env.MAX_SUBSCRIBE_PAIRS || 300);  // safety limit
+const SUB_BATCH_SIZE              = Number(process.env.SUB_BATCH_SIZE || 25);
+const SUB_BATCH_DELAY_MS          = Number(process.env.SUB_BATCH_DELAY_MS || 600);
+const EXCLUDE_REGEX_STR           = process.env.KRAKEN_EXCLUDE_REGEX || '';          // e.g. '(USDT|EUR)'
+const EXCLUDE_REGEX               = EXCLUDE_REGEX_STR ? new RegExp(EXCLUDE_REGEX_STR) : null;
+
+// ================== EXPRESS + SOCKET.IO ==================
+const app = express();
+const server = http.createServer(app);
+const io = new Server(server, { cors: { origin: '*' } });
+
+const frontendDistPath = path.join(__dirname, 'dist');
+app.use(express.static(frontendDistPath));
+
+app.get('/healthz', (_req, res) => res.type('text/plain').send('ok'));
+
+let WS_PAIRS = [];        // will be set below (env or discovery)
+let discoveredInfo = { total: 0, using: 0, quote: KRAKEN_QUOTE };
+
+app.get('/api/pairs', (_req, res) => {
+  res.json({ mode: (KRAKEN_WS_PAIRS_RAW.trim().toUpperCase() === 'ALL' ? 'auto' : 'env'),
+             quote: KRAKEN_QUOTE, totalDiscovered: discoveredInfo.total, subscribed: discoveredInfo.using,
+             pairs: WS_PAIRS });
+});
+
+function pct(n){ return Number.isFinite(n) ? Math.round(n*100)/100 : 0; }
+function momentumScore(s) {
+  // ratio of velocity to absolute price change; avoid /0
+  const denom = Math.max(0.0001, Math.abs(Number(s.priceChangePct || 0)));
+  return Number(s.volVelPct || 0) / denom;
+}
+
+const perPair = Object.create(null);
+
+function currentSnapshot() {
+  const pairs = {};
+  for (const p of WS_PAIRS) {
+    const S = perPair[p];
+    if (!S || !S.last) continue;
+    pairs[p] = {
+      ts: S.last.ts,
+      price: S.last.price,
+      avg24: S.last.avg24,
+      vol24: S.last.vol24,
+      volVelPct: pct(S.volVelPct),
+      priceChangePct: pct(S.priceChangePct),
+      diffPct: pct(S.diffPct),
+      ratio: Number((momentumScore({
+        volVelPct: pct(S.volVelPct),
+        priceChangePct: pct(S.priceChangePct)
+      })).toFixed(2))
+    };
+  }
+
+  const ranked = Object.entries(pairs)
+    .sort((a, b) => {
+      const av = a[1], bv = b[1];
+      const as = (RANK_MODE === 'ratio') ? momentumScore(av) : av.volVelPct;
+      const bs = (RANK_MODE === 'ratio') ? momentumScore(bv) : bv.volVelPct;
+      return bs - as;
+    })
+    .map(([k]) => k);
+
+  return {
+    ts: Math.floor(Date.now()/1000),
+    meta: { rankMode: RANK_MODE, quote: KRAKEN_QUOTE, subscribed: WS_PAIRS.length },
+    pairs,
+    top: ranked.slice(0, 5)
+  };
+}
+
+app.get('/api/snapshot', (_req, res) => res.json(currentSnapshot()));
+
+app.use((_req, res) => {
+  res.sendFile(path.join(frontendDistPath, 'index.html'));
+});
+
+io.on('connection', (socket) => {
+  socket.emit('hello', { ok: true, ts: Date.now() });
+});
+
+// ================== SLACK ==================
+async function slack(text, blocks) {
+  if (!SLACK_WEBHOOK_URL) return;
+  try {
+    await axios.post(SLACK_WEBHOOK_URL, blocks ? { text, blocks } : { text });
+  } catch (e) {
+    console.error('Slack error', e.message);
+  }
+}
+
+// ================== STATE & COMPUTATION ==================
+for (const p of (KRAKEN_WS_PAIRS_RAW.trim().toUpperCase() === 'ALL' ? [] :
+                 KRAKEN_WS_PAIRS_RAW.split(',').map(s => s.trim()).filter(Boolean))) {
+  perPair[p] = { last: null, buf: [], volVelPct: 0, priceChangePct: 0, diffPct: 0, alert: {} };
+}
+
+function computeVelocity(pair, ts, vol24, price, avg24) {
+  if (!perPair[pair]) perPair[pair] = { last: null, buf: [], volVelPct: 0, priceChangePct: 0, diffPct: 0, alert: {} };
+  const S = perPair[pair];
+
+  const HORIZON_SEC = Math.max(RATE_WINDOW_SEC * 6, 300);
+  S.buf.push({ ts, vol24, diff: S.diffPct || 0 });
+  while (S.buf.length && ts - S.buf[0].ts > HORIZON_SEC) S.buf.shift();
+
+  let older = S.buf[0];
+  for (let i = S.buf.length - 1; i >= 0; i--) {
+    if (ts - S.buf[i].ts >= RATE_WINDOW_SEC) { older = S.buf[i]; break; }
+  }
+
+  const dt = Math.max(1, ts - older.ts);
+  const v0 = Math.max(older.vol24 || 0, 1e-9);
+  const dv = vol24 - (older.vol24 || 0);
+
+  const volVelPct = ((dv / v0) * (3600 / dt)) * 100;
+  const priceChangePct = ((price - avg24) / Math.max(avg24, 1e-9)) * 100;
+
+  S.last = { ts, vol24, price, avg24 };
+  S.volVelPct = volVelPct;
+  S.priceChangePct = priceChangePct;
+  S.diffPct = volVelPct - priceChangePct;
+
+  maybeAlert(pair, ts);
+}
+
+// ================== ALERTING W/ ESCALATION ==================
+function nowMs() { return Date.now(); }
+
+function levelForDiff(diff) {
+  // 0 if below threshold. Otherwise 1 for >=T, 2 for >=T+step, etc.
+  if (diff < ALERT_DIFF_THRESHOLD_PCT) return 0;
+  return 1 + Math.floor((diff - ALERT_DIFF_THRESHOLD_PCT) / ALERT_LEVEL_STEP_PCT);
+}
+
+function recentSlope(S) {
+  // estimate d(diff)/dt over the last few samples
+  const n = S.buf.length;
+  if (n < 2) return 0;
+  const a = S.buf[Math.max(0, n - 3)];
+  const b = S.buf[n - 1];
+  const d = (b.diff - (a.diff ?? 0));
+  const dt = Math.max(1, b.ts - a.ts);
+  return d / dt; // % per second
+}
+
+function emojiForLevel(lvl) {
+  // escalate the hype 😅
+  if (lvl >= 5) return '🚀🚀🔥🔥';
+  if (lvl === 4) return '🚀🚀🔥';
+  if (lvl === 3) return '🚀🔥';
+  if (lvl === 2) return '🚀';
+  return '⚡';
+}
+
+function maybeAlert(pair, tsSec) {
+  const S = perPair[pair];
+  if (!S || !S.last) return;
+
+  const diff = pct(S.diffPct);
+  const lvl = levelForDiff(diff);
+  const a = (S.alert ||= { lastTime: 0, lastLevel: 0, lastDiff: 0 });
+  const now = nowMs();
+
+  // Only alert if:
+  //  - level increased, OR
+  //  - enough time has passed and diff is still above threshold (repeat reminder)
+  const enoughTime = (now - a.lastTime) >= ALERT_MIN_INTERVAL_SEC * 1000;
+  if (lvl === 0) return; // below threshold
+
+  if (lvl > a.lastLevel || enoughTime) {
+    const slope = recentSlope(S); // % per second
+    const perMin = pct(slope * 60);
+
+    const msg = `${emojiForLevel(lvl)} *${pair}*  diff=${pct(diff)}%  (volVel=${pct(S.volVelPct)}%/h, priceΔ=${pct(S.priceChangePct)}%)  • rising ~${perMin}%/min`;
+    const blocks = [
+      { type: 'section', text: { type: 'mrkdwn', text: msg } },
+      { type: 'context', elements: [
+        { type: 'mrkdwn', text: `Level ${lvl} (threshold ${ALERT_DIFF_THRESHOLD_PCT}% step ${ALERT_LEVEL_STEP_PCT}%)` },
+        { type: 'mrkdwn', text: `price=${S.last.price.toFixed(6)} avg24=${S.last.avg24.toFixed(6)} vol24=${Math.round(S.last.vol24)}` }
+      ]}
+    ];
+    slack(msg.replace(/\*/g,''), blocks);
+    a.lastTime = now;
+    a.lastLevel = lvl;
+    a.lastDiff = diff;
+  }
+}
+
+// Broadcast snapshots to UI every 2s
+setInterval(() => { io.emit('snapshot', currentSnapshot()); }, 2000);
+
+// ================== KRAKEN WS ==================
+function krakenSubscribe(ws, pairs) {
+  ws.send(JSON.stringify({ event: 'subscribe', pair: pairs, subscription: { name: 'ticker' } }));
+}
+
+async function subscribeInBatches(ws, pairs) {
+  const chunks = [];
+  for (let i = 0; i < pairs.length; i += SUB_BATCH_SIZE) {
+    chunks.push(pairs.slice(i, i + SUB_BATCH_SIZE));
+  }
+  for (const c of chunks) {
+    krakenSubscribe(ws, c);
+    await new Promise(r => setTimeout(r, SUB_BATCH_DELAY_MS));
+  }
+}
+
+function parseTickerMessage(msg) {
+  if (!Array.isArray(msg) || msg.length < 2 || typeof msg[1] !== 'object') return null;
+  const data = msg[1];
+  const maybe2 = typeof msg[2] === 'string' ? msg[2] : '';
+  const maybe3 = typeof msg[3] === 'string' ? msg[3] : '';
+  const pair = (maybe2.includes('/') ? maybe2 : (maybe3.includes('/') ? maybe3 : null));
+  if (!pair) return null;
+  const lastPrice = parseFloat(data.c?.[0] || '0');
+  const vol24 = parseFloat(data.v?.[1] || '0');
+  const avg24 = parseFloat(data.p?.[1] || '0');
+  return { pair, lastPrice, vol24, avg24 };
+}
+
+function startKraken(pairsToUse) {
+  const ws = new WebSocket('wss://ws.kraken.com/');
+  ws.on('open', async () => {
+    console.log('Kraken WS open. Subscribing:', pairsToUse.length, 'pairs');
+    await subscribeInBatches(ws, pairsToUse);
+  });
+  ws.on('message', (buf) => {
+    try {
+      const obj = JSON.parse(buf.toString());
+      if (obj.event) {
+        if (obj.event === 'heartbeat') return;
+        if (obj.event === 'subscriptionStatus') {
+          if (obj.status !== 'subscribed') console.warn('Sub status', obj);
+          return;
+        }
+        return;
+      }
+      const t = parseTickerMessage(obj);
+      if (!t) return;
+      const ts = Math.floor(Date.now() / 1000);
+      computeVelocity(t.pair, ts, t.vol24, t.lastPrice, t.avg24);
+    } catch (e) {
+      console.error('WS parse err', e.message);
+    }
+  });
+  ws.on('close', () => {
+    console.warn('Kraken WS closed. Reconnecting in 3s…');
+    setTimeout(() => startKraken(pairsToUse), 3000);
+  });
+  ws.on('error', (e) => {
+    console.error('Kraken WS error', e.message);
+    try { ws.close(); } catch {}
+  });
+}
+
+// ================== DISCOVER ALL USD PAIRS (REST) ==================
+async function discoverAllPairs() {
+  try {
+    const { data } = await axios.get('https://api.kraken.com/0/public/AssetPairs', { timeout: 20000 });
+    if (!data || data.error?.length) throw new Error(data.error?.join(', ') || 'AssetPairs error');
+    const entries = Object.values(data.result || {});
+    let pairs = entries
+      .map(x => x.wsname)                       // WebSocket pair name
+      .filter(Boolean)
+      .filter(n => n.endsWith(`/${KRAKEN_QUOTE}`));
+
+    if (EXCLUDE_REGEX) pairs = pairs.filter(p => !EXCLUDE_REGEX.test(p));
+
+    // Dedup & cap
+    pairs = Array.from(new Set(pairs));
+    const capped = pairs.slice(0, MAX_SUBSCRIBE_PAIRS);
+
+    discoveredInfo = { total: pairs.length, using: capped.length, quote: KRAKEN_QUOTE };
+    return capped;
+  } catch (e) {
+    console.error('Pair discovery failed:', e.message);
+    return null;
+  }
+}
+
+// ================== BOOT ==================
+(async () => {
+  if (KRAKEN_WS_PAIRS_RAW.trim().toUpperCase() === 'ALL') {
+    const discovered = await discoverAllPairs();
+    if (discovered && discovered.length) {
+      WS_PAIRS = discovered;
+    } else {
+      // Fallback to a sane default if discovery failed
+      WS_PAIRS = ['XBT/USD','ETH/USD','SOL/USD','SUI/USD'];
+      console.warn('Using fallback pairs:', WS_PAIRS.join(', '));
+    }
+  } else {
+    WS_PAIRS = KRAKEN_WS_PAIRS_RAW.split(',').map(s => s.trim()).filter(Boolean);
+  }
+
+  // Ensure state exists for each subscribed pair
+  for (const p of WS_PAIRS) {
+    if (!perPair[p]) perPair[p] = { last: null, buf: [], volVelPct: 0, priceChangePct: 0, diffPct: 0, alert: {} };
+  }
+
+  // Start WebSocket
+  startKraken(WS_PAIRS);
+
+  // Start server (bind 0.0.0.0 so curl to 127.0.0.1 works too)
+  server.listen(PORT, '0.0.0.0', () => {
+    console.log(`Server listening on :${PORT}`);
+    console.log(`Open http://<your-ip>:${PORT}/`);
+  });
+})();